--- conflicted
+++ resolved
@@ -4,11 +4,7 @@
 #
 # The pyramid module
 
-<<<<<<< HEAD
-__version__ = "0.5-dev1"
-=======
 __version__ = "0.5-dev8"
->>>>>>> 4c561110
 
 try:
     # this var is injected in the setup build to enable
