# -*- coding: utf-8 -*-
#
# Author: Taylor Smith <taylor.smith@alkaline-ml.com>
#
# The pyramid module

<<<<<<< HEAD
__version__ = "0.7.0-dev0"
=======
__version__ = "0.7.0"
>>>>>>> 389d9ae7

try:
    # this var is injected in the setup build to enable
    # the retrieval of the version number without actually
    # importing the un-built submodules.
    __PYRAMID_SETUP__
except NameError:
    __PYRAMID_SETUP__ = False

if __PYRAMID_SETUP__:
    import sys
    import os
    sys.stderr.write('Partial import of pyramid during the build process.' + os.linesep)
else:
    # check that the build completed properly. This prints an informative
    # message in the case that any of the C code was not properly compiled.
    from . import __check_build

    __all__ = [
        'arima',
        'compat',
        'datasets',
        'utils'
    ]


def setup_module(module):
    import numpy as np
    import random

    _random_seed = int(np.random.uniform() * (2 ** 31 - 1))
    np.random.seed(_random_seed)
    random.seed(_random_seed)<|MERGE_RESOLUTION|>--- conflicted
+++ resolved
@@ -4,11 +4,7 @@
 #
 # The pyramid module
 
-<<<<<<< HEAD
-__version__ = "0.7.0-dev0"
-=======
 __version__ = "0.7.0"
->>>>>>> 389d9ae7
 
 try:
     # this var is injected in the setup build to enable
